"""Tests for VitePlugin functionality and integration."""

import gc
import sys
import time
from pathlib import Path
from unittest.mock import Mock, patch

import pytest
from litestar import Litestar, get
from litestar.config.app import AppConfig
from litestar.template.config import TemplateConfig

from litestar_vite.config import PathConfig, RuntimeConfig, ViteConfig
from litestar_vite.plugin import StaticFilesConfig, VitePlugin, ViteProcess

pytestmark = pytest.mark.anyio


# =====================================================
# VitePlugin Core Functionality Tests
# =====================================================


def test_vite_plugin_initialization_default_config() -> None:
    """Test plugin initialization with default configuration."""
    plugin = VitePlugin()

    assert plugin._config is not None
    assert isinstance(plugin._config, ViteConfig)
    assert plugin._asset_loader is None
    assert plugin._static_files_config == {}
    assert plugin._config.executor is not None


def test_vite_plugin_initialization_custom_config() -> None:
    """Test plugin initialization with custom configuration."""
    config = ViteConfig(
        paths=PathConfig(bundle_dir="custom/bundle", resource_dir="custom/resources"),
        runtime=RuntimeConfig(dev_mode=False),
    )
    plugin = VitePlugin(config=config)

    assert plugin._config == config
    assert str(plugin._config.bundle_dir) == "custom/bundle"
    # hot_reload requires dev_mode=True AND a Vite mode (vite/direct/proxy)
    assert plugin._config.hot_reload is False  # dev_mode=False disables HMR
    assert plugin._config.executor is not None


def test_vite_plugin_initialization_with_static_files_config() -> None:
    """Test plugin initialization with static files configuration."""
    static_config = StaticFilesConfig(tags=["static"])
    plugin = VitePlugin(static_files_config=static_config)

    assert plugin._static_files_config is not None
    assert "tags" in plugin._static_files_config


def test_vite_plugin_config_property() -> None:
    """Test config property accessor."""
    config = ViteConfig(runtime=RuntimeConfig(port=3000))
    plugin = VitePlugin(config=config)

    assert plugin.config == config
    assert plugin.config.port == 3000


def test_vite_plugin_asset_loader_property_lazy_initialization() -> None:
    """Test asset loader property with lazy initialization."""
    plugin = VitePlugin()

    # Asset loader should be None initially
    assert plugin._asset_loader is None

    # Accessing the property should initialize it
    loader = plugin.asset_loader
    assert loader is not None
    assert plugin._asset_loader is not None

    # Subsequent access should return the same instance
    loader2 = plugin.asset_loader
    assert loader2 is loader


def test_vite_plugin_on_cli_init() -> None:
    """Test CLI initialization functionality."""
    from click import Group

    cli = Group()
    plugin = VitePlugin()

    # Should add vite command group
    plugin.on_cli_init(cli)

    # Check that the vite group was added
    assert "assets" in cli.commands


# =====================================================
# VitePlugin App Integration Tests
# =====================================================


def test_vite_plugin_app_init_without_template_config() -> None:
    """Test app initialization without template configuration."""
    plugin = VitePlugin()
    app_config = AppConfig()

    result = plugin.on_app_init(app_config)

    assert result is app_config
    # Should not crash when no template config is present


def test_vite_plugin_app_init_with_jinja_template_engine(tmp_path: Path) -> None:
    """Test app initialization with Jinja template engine."""
    try:
        from litestar.contrib.jinja import JinjaTemplateEngine
    except ImportError:
        pytest.skip("Jinja not available for testing")

    plugin = VitePlugin()
    template_config = TemplateConfig(engine=JinjaTemplateEngine(directory=tmp_path))
    app_config = AppConfig(template_config=template_config)

    result = plugin.on_app_init(app_config)

    assert result is app_config
    # Template callables should be registered when Jinja is available
    # We can't easily test the registered callables without more complex setup


def test_vite_plugin_app_init_without_jinja_template_engine(tmp_path: Path) -> None:
    """Test app initialization with non-Jinja template engine."""
    plugin = VitePlugin()

    # Mock a non-Jinja template engine
    mock_engine = Mock()
    template_config = Mock()
    template_config.engine_instance = mock_engine
    app_config = AppConfig(template_config=template_config)

    result = plugin.on_app_init(app_config)

    assert result is app_config
    # Should handle non-Jinja engines gracefully


@patch("litestar_vite.plugin.JINJA_INSTALLED", False)
def test_vite_plugin_app_init_when_jinja_unavailable() -> None:
    """Test app initialization when Jinja is not available."""
    plugin = VitePlugin()
    app_config = AppConfig()

    # Should not crash when Jinja is unavailable
    result = plugin.on_app_init(app_config)
    assert result is app_config


def test_vite_plugin_app_init_with_static_folders_enabled() -> None:
    """Test app initialization with static folder configuration enabled."""
    config = ViteConfig(runtime=RuntimeConfig(set_static_folders=True))
    plugin = VitePlugin(config=config)
    app_config = AppConfig()

    result = plugin.on_app_init(app_config)

    assert result is app_config
    # Should add static file router when enabled
    assert len(app_config.route_handlers) > 0


def test_vite_plugin_app_init_with_static_folders_disabled() -> None:
    """Test app initialization with static folder configuration disabled."""
    config = ViteConfig(runtime=RuntimeConfig(set_static_folders=False))
    plugin = VitePlugin(config=config)
    app_config = AppConfig()

    result = plugin.on_app_init(app_config)

    assert result is app_config
    # Should not add static file router when disabled
    assert len(app_config.route_handlers) == 0


def test_vite_plugin_app_init_static_directories_configuration(tmp_path: Path) -> None:
    """Test static directories configuration in app initialization."""
    bundle_dir = tmp_path / "dist"
    resource_dir = tmp_path / "src"
    public_dir = tmp_path / "public"

    # Create directories
    bundle_dir.mkdir()
    resource_dir.mkdir()
    public_dir.mkdir()

    config = ViteConfig(
        paths=PathConfig(
            bundle_dir=bundle_dir,
            resource_dir=resource_dir,
            public_dir=public_dir,
        ),
        runtime=RuntimeConfig(set_static_folders=True, dev_mode=True),
    )
    plugin = VitePlugin(config=config)
    app_config = AppConfig()

    result = plugin.on_app_init(app_config)

    assert result is app_config
    # Should configure multiple static directories in dev mode
    assert len(app_config.route_handlers) > 0


def test_vite_plugin_app_init_direct_mode_skips_proxy() -> None:
    """Proxy middleware should only attach in proxy mode."""

    config = ViteConfig(runtime=RuntimeConfig(dev_mode=True, proxy_mode="direct"))
    plugin = VitePlugin(config=config)
    app_config = AppConfig()

    plugin.on_app_init(app_config)

    assert app_config.middleware == []
    assert plugin._proxy_target is None


def test_vite_plugin_app_init_production_mode_static_config(tmp_path: Path) -> None:
    """Test static configuration in production mode."""
    bundle_dir = tmp_path / "dist"
    bundle_dir.mkdir()

    config = ViteConfig(
        paths=PathConfig(bundle_dir=bundle_dir),
        runtime=RuntimeConfig(set_static_folders=True, dev_mode=False),
    )
    plugin = VitePlugin(config=config)
    app_config = AppConfig()

    result = plugin.on_app_init(app_config)

    assert result is app_config
    # Should only serve bundle directory in production mode
    assert len(app_config.route_handlers) > 0


# =====================================================
# VitePlugin Server Lifespan Tests
# =====================================================


def test_vite_plugin_lifespan_in_production_without_start_dev_server() -> None:
    """Test server lifespan when dev server is disabled."""
    config = ViteConfig(
        runtime=RuntimeConfig(dev_mode=False, start_dev_server=False),
    )
    plugin = VitePlugin(config=config)
    plugin._config.types = False
    app = Mock(spec=Litestar)

    # Should yield without starting any processes
    with plugin.server_lifespan(app):
        pass  # Should complete without issues


def test_vite_plugin_lifespan_in_production_mode() -> None:
    """Test server lifespan in production mode."""
    config = ViteConfig(
        runtime=RuntimeConfig(dev_mode=False),  # Production mode
    )
    plugin = VitePlugin(config=config)
    plugin._config.types = False
    app = Mock(spec=Litestar)

    # Should yield without starting Vite process in production
    with plugin.server_lifespan(app):
        pass  # Should complete without issues


@patch("litestar_vite.plugin.set_environment")
def test_vite_plugin_lifespan_with_environment_setup(mock_set_env: Mock) -> None:
    """Test server lifespan with environment variable setup."""
    config = ViteConfig(
        runtime=RuntimeConfig(set_environment=True, dev_mode=False, start_dev_server=False),
    )
    plugin = VitePlugin(config=config)
    plugin._config.types = False
    app = Mock(spec=Litestar)

    with plugin.server_lifespan(app):
        pass

    # Should call set_environment when enabled
    mock_set_env.assert_called_once_with(config=config)


@patch("litestar_vite.plugin.console")
def test_vite_plugin_lifespan_with_vite_process_management(mock_console: Mock) -> None:
    """Test server lifespan with Vite process management."""
    config = ViteConfig(runtime=RuntimeConfig(dev_mode=True))
    plugin = VitePlugin(config=config)
    plugin._config.types = False
    app = Mock(spec=Litestar)

    # Mock the Vite process
    with patch.object(plugin._vite_process, "start") as mock_start:
        with patch.object(plugin._vite_process, "stop") as mock_stop:
            with plugin.server_lifespan(app):
                pass

            # Should start and stop the Vite process
            mock_start.assert_called_once()
            mock_stop.assert_called_once()


@patch("litestar_vite.plugin.console")
def test_vite_plugin_lifespan_with_watch_mode(mock_console: Mock) -> None:
    """Test server lifespan with watch mode (no HMR)."""
    config = ViteConfig(
        runtime=RuntimeConfig(
            dev_mode=True, proxy_mode="proxy", external_dev_server="http://localhost:4200"
        ),  # Watch mode without HMR
    )
    plugin = VitePlugin(config=config)
    plugin._config.types = False
    app = Mock(spec=Litestar)

    with patch.object(plugin._vite_process, "start") as mock_start:
        with patch.object(plugin._vite_process, "stop") as mock_stop:
            with plugin.server_lifespan(app):
                pass

            # Should use build_watch_command instead of run_command
            mock_start.assert_called_once()
            _args, _kwargs = mock_start.call_args
            # The command should be the build watch command
            mock_stop.assert_called_once()


# =====================================================
# ViteProcess Tests
# =====================================================


def test_vite_process_initialization() -> None:
    """Test ViteProcess initialization."""
    executor = Mock()
    process = ViteProcess(executor)

    assert process.process is None
    assert process._lock is not None


def test_vite_process_start_success() -> None:
    """Test successful Vite process start."""
    mock_process = Mock()
    mock_process.poll.return_value = None  # Process is running

    executor = Mock()
    executor.run.return_value = mock_process

    process = ViteProcess(executor)
    command = ["npm", "run", "dev"]
    cwd = "/test/path"

    process.start(command, cwd)

    assert process.process == mock_process
    executor.run.assert_called_once_with(command, Path(cwd))


def test_vite_process_start_already_running() -> None:
    """Test starting Vite process when already running."""
    mock_process = Mock()
    mock_process.poll.return_value = None  # Process is running

    executor = Mock()
    process = ViteProcess(executor)
    process.process = mock_process

    command = ["npm", "run", "dev"]
    process.start(command, None)

    # Should not create a new process
    executor.run.assert_not_called()


@patch("litestar_vite.plugin.console")
def test_vite_process_start_failure(mock_console: Mock) -> None:
    """Test Vite process start failure."""
    executor = Mock()
    executor.run.side_effect = Exception("Failed to start")

    process = ViteProcess(executor)
    command = ["npm", "run", "dev"]

    with pytest.raises(Exception, match="Failed to start"):
        process.start(command, "path")


def test_vite_process_stop_no_process() -> None:
    """Test stopping when no process is running."""
    executor = Mock()
    process = ViteProcess(executor)

    # Should not raise an exception
    process.stop()


@patch("litestar_vite.plugin.os.killpg")
@patch("signal.SIGTERM", 15)
def test_vite_process_stop_graceful(mock_killpg: Mock) -> None:
    """Test graceful process stop."""
    mock_process = Mock()
    mock_process.pid = 12345  # Must be an integer for os.killpg
    mock_process.poll.return_value = None  # Process is running
    mock_process.wait.return_value = 0  # Process exits cleanly

    executor = Mock()
    process = ViteProcess(executor)
    process.process = mock_process

    process.stop()

    # Process group termination is used on Unix
    mock_killpg.assert_called_once_with(12345, 15)
    mock_process.wait.assert_called_once()


@patch("litestar_vite.plugin.os.killpg")
@patch("signal.SIGTERM", 15)
@patch("signal.SIGKILL", 9)
def test_vite_process_stop_force_kill(mock_killpg: Mock) -> None:
    """Test force killing process when graceful stop fails."""
    import subprocess

    mock_process = Mock()
    mock_process.pid = 12345  # Must be an integer for os.killpg
    mock_process.poll.return_value = None  # Process is running
    mock_process.wait.side_effect = [subprocess.TimeoutExpired("cmd", 5.0), 0]

    executor = Mock()
    process = ViteProcess(executor)
    process.process = mock_process

    process.stop()

    # First call is SIGTERM, second is SIGKILL after timeout
    assert mock_killpg.call_count == 2
    mock_killpg.assert_any_call(12345, 15)  # SIGTERM
    mock_killpg.assert_any_call(12345, 9)  # SIGKILL
    assert mock_process.wait.call_count == 2


@patch("litestar_vite.plugin.os.killpg")
@patch("litestar_vite.plugin.console")
def test_vite_process_stop_failure(mock_console: Mock, mock_killpg: Mock) -> None:
    """Test process stop failure handling."""
    mock_process = Mock()
    mock_process.pid = 12345  # Must be an integer for os.killpg
    mock_process.poll.return_value = None
    mock_killpg.side_effect = Exception("Stop failed")

    executor = Mock()
    process = ViteProcess(executor)
    process.process = mock_process

    with pytest.raises(Exception, match="Stop failed"):
        process.stop()


# =====================================================
# StaticFilesConfig Tests
# =====================================================


def test_static_files_config_defaults() -> None:
    """Test StaticFilesConfig default values."""
    config = StaticFilesConfig()

    assert config.after_request is None
    assert config.after_response is None
    assert config.before_request is None
    assert config.cache_control is None
    assert config.exception_handlers is None
    assert config.guards is None
    assert config.middleware is None
    assert config.opt is None
    assert config.security is None
    assert config.tags is None


def test_static_files_config_custom_values() -> None:
    """Test StaticFilesConfig with custom values."""
    config = StaticFilesConfig(tags=["static", "assets"], opt={"exclude_from_auth": True})

    assert config.cache_control is None
    assert config.tags == ["static", "assets"]
    assert config.opt == {"exclude_from_auth": True}


# =====================================================
# VitePlugin With Jinja Integration Tests
# =====================================================


def test_vite_plugin_jinja_with_jinja_available(tmp_path: Path) -> None:
    """Test plugin behavior when Jinja is available."""
    try:
        from litestar.contrib.jinja import JinjaTemplateEngine
    except ImportError:
        pytest.skip("Jinja not available for testing")

    plugin = VitePlugin()
    template_config = TemplateConfig(engine=JinjaTemplateEngine(directory=tmp_path))
    app_config = AppConfig(template_config=template_config)

    # Should work without errors when Jinja is available
    result = plugin.on_app_init(app_config)
    assert result is app_config


@patch("litestar_vite.plugin.JINJA_INSTALLED", False)
def test_vite_plugin_jinja_without_jinja_available() -> None:
    """Test plugin behavior when Jinja is not available."""
    plugin = VitePlugin()
    app_config = AppConfig()

    # Should work without errors even when Jinja is not available
    result = plugin.on_app_init(app_config)
    assert result is app_config


def test_vite_plugin_jinja_template_callable_registration_check(tmp_path: Path) -> None:
    """Test template callable registration with isinstance check."""
    try:
        from litestar.contrib.jinja import JinjaTemplateEngine
    except ImportError:
        pytest.skip("Jinja not available for testing")

    plugin = VitePlugin()

    # Create actual JinjaTemplateEngine instance
    engine = JinjaTemplateEngine(directory=tmp_path)
    template_config = TemplateConfig(engine=engine)
    app_config = AppConfig(template_config=template_config)

    # Should handle isinstance check correctly
    result = plugin.on_app_init(app_config)
    assert result is app_config


def test_vite_plugin_jinja_non_jinja_template_engine_handling() -> None:
    """Test handling of non-Jinja template engines."""
    plugin = VitePlugin()

    # Mock a different template engine
    mock_engine = Mock()
    # Ensure it's not a JinjaTemplateEngine
    mock_engine.__class__.__name__ = "SomeOtherEngine"

    template_config = Mock()
    template_config.engine_instance = mock_engine
    app_config = AppConfig(template_config=template_config)

    # Should handle non-Jinja engines gracefully
    result = plugin.on_app_init(app_config)
    assert result is app_config


def test_vite_plugin_jinja_non_jinja_engine_different_name() -> None:
    """Test handling non-Jinja template engines with different name."""
    plugin = VitePlugin()

    # Mock a custom template engine
    mock_engine = Mock()
    mock_engine.__class__.__name__ = "CustomTemplateEngine"

    template_config = Mock()
    template_config.engine_instance = mock_engine
    app_config = AppConfig(template_config=template_config)

    # Should handle non-Jinja engines without attempting Jinja-specific registration
    result = plugin.on_app_init(app_config)
    assert result is app_config


def test_vite_plugin_jinja_mako_engine() -> None:
    """Test handling Mako template engine."""
    plugin = VitePlugin()

    # Mock a Mako template engine
    mock_engine = Mock()
    mock_engine.__class__.__name__ = "MakoTemplateEngine"

    template_config = Mock()
    template_config.engine_instance = mock_engine
    app_config = AppConfig(template_config=template_config)

    # Should handle Mako engines gracefully
    result = plugin.on_app_init(app_config)
    assert result is app_config


# =====================================================
# VitePlugin Error Handling Tests
# =====================================================


def test_vite_plugin_error_resilient_to_template_config_errors() -> None:
    """Test plugin resilience to template configuration errors."""
    plugin = VitePlugin()

    # Mock template config that raises an error
    mock_template_config = Mock()
    mock_template_config.engine_instance = Mock()
    mock_template_config.engine_instance.register_template_callable.side_effect = Exception("Registration failed")

    app_config = AppConfig(template_config=mock_template_config)

    # Plugin should handle template registration errors gracefully
    # In the current implementation, it might not catch this error,
    # but it should in a robust implementation
    try:
        result = plugin.on_app_init(app_config)
        assert result is app_config
    except Exception:
        # If the plugin doesn't handle the error gracefully,
        # this test documents the current behavior
        pass


def test_vite_plugin_error_asset_loader_initialization_error_handling() -> None:
    """Test asset loader initialization error handling."""
    plugin = VitePlugin()

    # Mock asset loader initialization to fail
    with patch("litestar_vite.loader.ViteAssetLoader.initialize_loader", side_effect=Exception("Init failed")):
        with pytest.raises(Exception, match="Init failed"):
            _ = plugin.asset_loader


# =====================================================
# VitePlugin Jinja Optional Dependency Tests
# =====================================================


def test_vite_plugin_optional_works_without_jinja_template_engine() -> None:
    """Test plugin functionality when Jinja template engine is not available."""
    plugin = VitePlugin()

    # App config without any template config
    app_config = AppConfig()

    # Should work without template engine
    result = plugin.on_app_init(app_config)
    assert result is app_config
    assert plugin._config is not None


@patch("litestar_vite.plugin.JINJA_INSTALLED", False)
def test_vite_plugin_optional_handles_missing_jinja_contrib_module() -> None:
    """Test plugin behavior when litestar.contrib.jinja module is not available."""
    plugin = VitePlugin()
    app_config = AppConfig()

    # Should still work even if litestar.contrib.jinja is not available
    result = plugin.on_app_init(app_config)
    assert result is app_config


def test_vite_plugin_optional_with_jinja_engine_when_available() -> None:
    """Test plugin with Jinja engine when it is available."""
    from litestar.contrib.jinja import JinjaTemplateEngine

    plugin = VitePlugin()

    # Create template config with Jinja engine
    template_config = TemplateConfig(engine=JinjaTemplateEngine(directory=Path("/tmp")))
    app_config = AppConfig(template_config=template_config)

    # Should register template callables when Jinja is available
    result = plugin.on_app_init(app_config)
    assert result is app_config


@patch("litestar_vite.plugin.JINJA_INSTALLED", False)
def test_vite_plugin_optional_graceful_degradation_without_jinja() -> None:
    """Test graceful degradation when Jinja is completely absent."""
    plugin = VitePlugin()
    app_config = AppConfig()

    # Should work without any Jinja-related functionality
    result = plugin.on_app_init(app_config)
    assert result is app_config

    # Core functionality should still be available
    assert plugin._config is not None
    assert plugin.asset_loader is not None


def test_vite_plugin_optional_template_callable_registration_optional() -> None:
    """Test that template callable registration is optional and doesn't break plugin."""
    plugin = VitePlugin()

    # Mock a template engine that's not Jinja
    mock_engine = Mock()
    mock_engine.__class__.__name__ = "CustomTemplateEngine"

    template_config = Mock()
    template_config.engine_instance = mock_engine
    app_config = AppConfig(template_config=template_config)

    # Should handle non-Jinja engines without attempting Jinja-specific registration
    result = plugin.on_app_init(app_config)
    assert result is app_config


def test_vite_plugin_optional_asset_url_generation_without_jinja() -> None:
    """Test asset URL generation works without Jinja template functions."""
    config = ViteConfig(paths=PathConfig(bundle_dir=Path("dist"), asset_url="/static/"))
    plugin = VitePlugin(config=config)

    # Asset loader should work independently of Jinja
    loader = plugin.asset_loader
    assert loader is not None


def test_vite_plugin_optional_development_server_without_jinja() -> None:
    """Test development server functionality without Jinja."""
    config = ViteConfig(runtime=RuntimeConfig(dev_mode=True))
    plugin = VitePlugin(config=config)

    # Development features should work without Jinja
    assert config.hot_reload is True
    assert config.is_dev_mode is True

    # Plugin should initialize correctly
    assert plugin._config is not None


def test_vite_plugin_optional_production_mode_without_jinja() -> None:
    """Test production mode functionality without Jinja."""
    config = ViteConfig(runtime=RuntimeConfig(dev_mode=False))
    plugin = VitePlugin(config=config)

    # Production features should work without Jinja
    app_config = AppConfig()
    result = plugin.on_app_init(app_config)
    assert result is app_config


def test_vite_plugin_optional_static_files_config_independent_of_jinja() -> None:
    """Test static files configuration works independently of Jinja."""
    static_config = StaticFilesConfig(cache_control=None, tags=["static"])

    plugin = VitePlugin(static_files_config=static_config)

    # Static files should work regardless of Jinja availability
    assert plugin._static_files_config is not None
    assert plugin._static_files_config.get("tags") == ["static"]

    app_config = AppConfig()
    result = plugin.on_app_init(app_config)
    assert result is app_config


def test_vite_plugin_optional_server_lifespan_without_jinja() -> None:
    """Test server lifespan functionality without Jinja."""
    config = ViteConfig()
    plugin = VitePlugin(config=config)

    # Server lifespan should work without Jinja
    lifespans = plugin.server_lifespan
    assert lifespans is not None


def test_vite_plugin_optional_backwards_compatibility_without_jinja() -> None:
    """Test backwards compatibility for existing code when Jinja is not available."""
    # This simulates existing user code that should continue working
    plugin = VitePlugin()

    # Standard plugin usage pattern
    assert hasattr(plugin, "_config")
    assert hasattr(plugin, "asset_loader")
    assert hasattr(plugin, "on_app_init")
    assert hasattr(plugin, "server_lifespan")

    # Should work with minimal configuration
    app = Litestar(plugins=[plugin])
    assert app is not None


def test_vite_plugin_optional_error_handling_without_jinja_dependencies() -> None:
    """Test error handling when Jinja dependencies are missing."""
    # Test error handling when attempting to use Jinja features without dependencies
    with patch.dict(sys.modules, {"jinja2": None}):
        plugin = VitePlugin()

        # Basic functionality should still work
        app_config = AppConfig()
        result = plugin.on_app_init(app_config)
        assert result is app_config

        # Asset loader should work
        loader = plugin.asset_loader
        assert loader is not None


def test_vite_plugin_optional_memory_efficiency_without_jinja() -> None:
    """Test memory efficiency when Jinja is not loaded."""
    gc.collect()  # Clean up before test

    # Plugin should not consume excessive memory without Jinja
    plugin = VitePlugin()
    app_config = AppConfig()
    plugin.on_app_init(app_config)

    # Basic checks that plugin is initialized efficiently
    assert plugin._config is not None
    assert plugin._asset_loader is None  # Lazy loading


def test_vite_plugin_optional_performance_without_jinja() -> None:
    """Test plugin performance when Jinja is not available."""
    start_time = time.time()

    # Plugin initialization should be fast
    plugin = VitePlugin()
    app_config = AppConfig()
    plugin.on_app_init(app_config)

    init_time = time.time() - start_time

    # Should initialize quickly (less than 100ms)
    assert init_time < 0.1, f"Plugin initialization too slow: {init_time}s"


# =====================================================
# Route Detection Tests (for SPA catch-all exclusion)
# =====================================================


def test_get_litestar_route_prefixes_with_multiple_routes() -> None:
    """Test get_litestar_route_prefixes collects all registered routes."""
    from litestar_vite.plugin import get_litestar_route_prefixes

    @get("/users")
    async def get_users() -> dict[str, str]:
        return {"message": "users"}

    @get("/posts/{post_id:int}")
    async def get_post(post_id: int) -> dict[str, int]:
        return {"id": post_id}

    @get("/api/v1/items")
    async def get_items() -> dict[str, str]:
        return {"message": "items"}

    app = Litestar(route_handlers=[get_users, get_post, get_items])

    prefixes = get_litestar_route_prefixes(app)

    # Should include all registered routes
    assert "/users" in prefixes
    assert "/posts/{post_id:int}" in prefixes
    assert "/api/v1/items" in prefixes
    # Should include common API prefixes as fallback
    assert "/api" in prefixes
    assert "/schema" in prefixes
    assert "/docs" in prefixes


def test_get_litestar_route_prefixes_includes_openapi_config_path() -> None:
    """Test that OpenAPI schema path is included in prefixes."""
    from litestar.openapi import OpenAPIConfig

    from litestar_vite.plugin import get_litestar_route_prefixes

    @get("/hello")
    async def hello() -> dict[str, str]:
        return {"message": "hello"}

    # Custom OpenAPI schema path
    app = Litestar(
        route_handlers=[hello],
        openapi_config=OpenAPIConfig(title="Test API", version="1.0.0", path="/custom-schema"),
    )

    prefixes = get_litestar_route_prefixes(app)

    # Should include custom schema path
    assert "/custom-schema" in prefixes
    # Should still include fallback schema path
    assert "/schema" in prefixes


def test_get_litestar_route_prefixes_caches_by_app() -> None:
    """Test that route prefixes are cached per app instance."""
<<<<<<< HEAD
    from litestar_vite.plugin import _app_route_prefixes_cache, get_litestar_route_prefixes
=======
    from litestar_vite.plugin import _ROUTE_PREFIXES_CACHE_KEY, get_litestar_route_prefixes
>>>>>>> 9e1b7d2d

    @get("/users")
    async def get_users() -> dict[str, str]:
        return {"message": "users"}

    app1 = Litestar(route_handlers=[get_users])
    app2 = Litestar(route_handlers=[get_users])

<<<<<<< HEAD
    # Clear cache before test
    _app_route_prefixes_cache.clear()

    # First call should populate cache
    prefixes1 = get_litestar_route_prefixes(app1)
    assert id(app1) in _app_route_prefixes_cache
=======
    # First call should populate cache in app.state
    prefixes1 = get_litestar_route_prefixes(app1)
    assert hasattr(app1.state, _ROUTE_PREFIXES_CACHE_KEY)
>>>>>>> 9e1b7d2d

    # Second call with same app should return cached result
    prefixes1_again = get_litestar_route_prefixes(app1)
    assert prefixes1 is prefixes1_again  # Same object (tuple is immutable)

    # Different app should have separate cache entry
    prefixes2 = get_litestar_route_prefixes(app2)
<<<<<<< HEAD
    assert id(app2) in _app_route_prefixes_cache
    assert prefixes1 == prefixes2  # Same content
    assert prefixes1 is not prefixes2  # Different objects
=======
    assert hasattr(app2.state, _ROUTE_PREFIXES_CACHE_KEY)
    assert prefixes1 == prefixes2  # Same content
    assert prefixes1 is not prefixes2  # Different objects (separate app instances)
>>>>>>> 9e1b7d2d


def test_get_litestar_route_prefixes_with_no_openapi() -> None:
    """Test route prefixes when OpenAPI is disabled."""
    from litestar_vite.plugin import get_litestar_route_prefixes

    @get("/users")
    async def get_users() -> dict[str, str]:
        return {"message": "users"}

    app = Litestar(route_handlers=[get_users], openapi_config=None)

    prefixes = get_litestar_route_prefixes(app)

    # Should still include fallback prefixes
    assert "/api" in prefixes
    assert "/schema" in prefixes
    assert "/docs" in prefixes


def test_get_litestar_route_prefixes_strips_trailing_slashes() -> None:
    """Test that route prefixes have trailing slashes stripped."""
    from litestar_vite.plugin import get_litestar_route_prefixes

    # Mock a route with trailing slash
    @get("/users/")
    async def get_users() -> dict[str, str]:
        return {"message": "users"}

    app = Litestar(route_handlers=[get_users])

    prefixes = get_litestar_route_prefixes(app)

    # Should strip trailing slash
    assert "/users" in prefixes
    assert "/users/" not in prefixes


def test_get_litestar_route_prefixes_sorted_by_length() -> None:
    """Test that route prefixes are sorted by length (longest first)."""
    from litestar_vite.plugin import get_litestar_route_prefixes

    @get("/a")
    async def route_a() -> dict[str, str]:
        return {}

    @get("/api/v1/users")
    async def route_long() -> dict[str, str]:
        return {}

    @get("/api")
    async def route_api() -> dict[str, str]:
        return {}

    app = Litestar(route_handlers=[route_a, route_long, route_api])

    prefixes = get_litestar_route_prefixes(app)

    # Find indices
    idx_long = prefixes.index("/api/v1/users")
    idx_api = prefixes.index("/api")
    idx_a = prefixes.index("/a")

    # Longer paths should come first
    assert idx_long < idx_api
    assert idx_api < idx_a


def test_is_litestar_route_exact_match() -> None:
    """Test is_litestar_route with exact path match."""
    from litestar_vite.plugin import is_litestar_route

    @get("/custom-endpoint")
    async def custom_endpoint() -> dict[str, str]:
        return {"message": "custom"}

    app = Litestar(route_handlers=[custom_endpoint], openapi_config=None)

    # Exact match should return True
    assert is_litestar_route("/custom-endpoint", app) is True


def test_is_litestar_route_prefix_match() -> None:
    """Test is_litestar_route with prefix matching."""
    from litestar_vite.plugin import is_litestar_route

    @get("/api/users")
    async def get_users() -> dict[str, str]:
        return {"message": "users"}

    app = Litestar(route_handlers=[get_users])

    # Prefix match should return True
    assert is_litestar_route("/api/users/123", app) is True
    assert is_litestar_route("/api/v1/items", app) is True  # Matches /api fallback


def test_is_litestar_route_non_match() -> None:
    """Test is_litestar_route returns False for non-matching paths."""
    from litestar_vite.plugin import is_litestar_route

    @get("/api/users")
    async def get_users() -> dict[str, str]:
        return {"message": "users"}

    app = Litestar(route_handlers=[get_users])

    # Non-matching paths should return False
    assert is_litestar_route("/users/123", app) is False
    assert is_litestar_route("/posts", app) is False
    assert is_litestar_route("/home", app) is False


def test_is_litestar_route_with_schema_path() -> None:
    """Test is_litestar_route matches OpenAPI schema path."""
    from litestar.openapi import OpenAPIConfig

    from litestar_vite.plugin import is_litestar_route

    @get("/hello")
    async def hello() -> dict[str, str]:
        return {"message": "hello"}

    app = Litestar(
        route_handlers=[hello],
        openapi_config=OpenAPIConfig(title="Test API", version="1.0.0", path="/schema"),
    )

    # Should match schema path
    assert is_litestar_route("/schema", app) is True
    assert is_litestar_route("/schema/openapi.json", app) is True


def test_is_litestar_route_with_path_parameters() -> None:
    """Test is_litestar_route with path parameters."""
    from litestar_vite.plugin import is_litestar_route

    @get("/api/users/{user_id:int}")
    async def get_user(user_id: int) -> dict[str, int]:
        return {"id": user_id}

    app = Litestar(route_handlers=[get_user])

    # Should match based on /api prefix (from fallback)
    assert is_litestar_route("/api/users/123", app) is True
    assert is_litestar_route("/api/posts/456", app) is True


def test_is_litestar_route_case_sensitive() -> None:
    """Test that is_litestar_route is case-sensitive."""
    from litestar_vite.plugin import is_litestar_route

    @get("/api/users")
    async def get_users() -> dict[str, str]:
        return {"message": "users"}

    app = Litestar(route_handlers=[get_users])

    # Case matters
    assert is_litestar_route("/api/users", app) is True
    assert is_litestar_route("/API/users", app) is False
    assert is_litestar_route("/Api/users", app) is False


def test_is_litestar_route_with_root_path() -> None:
    """Test is_litestar_route with root path."""
    from litestar_vite.plugin import is_litestar_route

    @get("/")
    async def root() -> dict[str, str]:
        return {"message": "root"}

    app = Litestar(route_handlers=[root])

    # Root should not match (special case in SPA handler)
    # But the function itself should return False since no prefix matches
    assert is_litestar_route("/", app) is False


def test_is_litestar_route_cache_performance() -> None:
    """Test that route detection is fast due to caching."""
    from litestar_vite.plugin import get_litestar_route_prefixes, is_litestar_route

    @get("/api/users")
    async def get_users() -> dict[str, str]:
        return {"message": "users"}

    app = Litestar(route_handlers=[get_users])

    # Prime the cache
    get_litestar_route_prefixes(app)

    # Measure performance of subsequent calls
    start = time.time()
    for _ in range(1000):
        is_litestar_route("/users/123", app)
    elapsed = time.time() - start

    # Should complete very quickly (< 10ms for 1000 iterations)
    assert elapsed < 0.01, f"Route detection too slow: {elapsed}s for 1000 iterations"


def test_get_litestar_route_prefixes_with_empty_app() -> None:
    """Test get_litestar_route_prefixes with app that has no routes."""
    from litestar_vite.plugin import get_litestar_route_prefixes

    app = Litestar(route_handlers=[])

    prefixes = get_litestar_route_prefixes(app)

    # Should still include common fallback prefixes
    assert "/api" in prefixes
    assert "/schema" in prefixes
    assert "/docs" in prefixes<|MERGE_RESOLUTION|>--- conflicted
+++ resolved
@@ -898,11 +898,7 @@
 
 def test_get_litestar_route_prefixes_caches_by_app() -> None:
     """Test that route prefixes are cached per app instance."""
-<<<<<<< HEAD
-    from litestar_vite.plugin import _app_route_prefixes_cache, get_litestar_route_prefixes
-=======
     from litestar_vite.plugin import _ROUTE_PREFIXES_CACHE_KEY, get_litestar_route_prefixes
->>>>>>> 9e1b7d2d
 
     @get("/users")
     async def get_users() -> dict[str, str]:
@@ -911,18 +907,9 @@
     app1 = Litestar(route_handlers=[get_users])
     app2 = Litestar(route_handlers=[get_users])
 
-<<<<<<< HEAD
-    # Clear cache before test
-    _app_route_prefixes_cache.clear()
-
-    # First call should populate cache
-    prefixes1 = get_litestar_route_prefixes(app1)
-    assert id(app1) in _app_route_prefixes_cache
-=======
     # First call should populate cache in app.state
     prefixes1 = get_litestar_route_prefixes(app1)
     assert hasattr(app1.state, _ROUTE_PREFIXES_CACHE_KEY)
->>>>>>> 9e1b7d2d
 
     # Second call with same app should return cached result
     prefixes1_again = get_litestar_route_prefixes(app1)
@@ -930,15 +917,9 @@
 
     # Different app should have separate cache entry
     prefixes2 = get_litestar_route_prefixes(app2)
-<<<<<<< HEAD
-    assert id(app2) in _app_route_prefixes_cache
-    assert prefixes1 == prefixes2  # Same content
-    assert prefixes1 is not prefixes2  # Different objects
-=======
     assert hasattr(app2.state, _ROUTE_PREFIXES_CACHE_KEY)
     assert prefixes1 == prefixes2  # Same content
     assert prefixes1 is not prefixes2  # Different objects (separate app instances)
->>>>>>> 9e1b7d2d
 
 
 def test_get_litestar_route_prefixes_with_no_openapi() -> None:
