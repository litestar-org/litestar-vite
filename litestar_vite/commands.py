--- conflicted
+++ resolved
@@ -66,23 +66,15 @@
         for template_name in enabled_templates
     }
     for template_name, template in templates.items():
-<<<<<<< HEAD
-        target_file_name = template_name.rstrip(".j2")
-=======
         target_file_name = template_name[:-3] if template_name.endswith(".j2") else template_name
->>>>>>> 2f453a94
         with Path(target_file_name).open(mode="w") as file:
             console.print(f" * Writing {target_file_name} to {Path(target_file_name)!s}")
 
             file.write(
                 template.render(
                     entry_point=[
-<<<<<<< HEAD
-                        f"{resource_path!s}/{resource_name.rstrip('.j2')}" for resource_name in enabled_resources
-=======
                         f"{resource_path!s}/{resource_name[:-3] if resource_name.endswith('.j2') else resource_name}"
                         for resource_name in enabled_resources
->>>>>>> 2f453a94
                     ],
                     enable_ssr=enable_ssr,
                     asset_url=asset_url,
@@ -100,17 +92,11 @@
 
     for resource_name in enabled_resources:
         template = get_template(environment=vite_template_env, name=resource_name)
-<<<<<<< HEAD
-        target_file_name = f"{resource_path}/{resource_name.rstrip('.j2')}"
-        with Path(target_file_name).open(mode="w") as file:
-            console.print(f" * Writing {resource_name.rstrip('.j2')} to {Path(target_file_name)!s}")
-=======
         target_file_name = f"{resource_path}/{resource_name[:-3] if resource_name.endswith('.j2') else resource_name}"
         with Path(target_file_name).open(mode="w") as file:
             console.print(
                 f" * Writing {resource_name[:-3] if resource_name.endswith('.j2') else resource_name} to {Path(target_file_name)!s}",
             )
->>>>>>> 2f453a94
             file.write(template.render())
     console.print("[yellow]Vite initialization completed.[/]")
 
